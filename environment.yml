--- conflicted
+++ resolved
@@ -43,12 +43,9 @@
         - shap==0.37.0
         - tqdm==4.64.0
         - gunicorn==20.1.0
-<<<<<<< HEAD
         - jax
         - jaxlib
         - flax
-=======
         - jinja2
         - termcolor
-        - etils[epath]
->>>>>>> b56b56df
+        - etils[epath]