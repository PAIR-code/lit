"""Wrapper for fine-tuned HuggingFace models in LIT."""
# TODO(b/261736863): Update to PEP 585 typings, consider using f-strings, and
# make common substrings into module CONSTANTS.

import os
import re
import threading
from typing import Optional, Dict, List, Iterable, Sequence, Any

import attr
from lit_nlp.api import model as lit_model
from lit_nlp.api import types as lit_types
from lit_nlp.examples.models import model_utils
from lit_nlp.lib import file_cache
from lit_nlp.lib import utils
import numpy as np
import tensorflow as tf
import transformers

JsonDict = lit_types.JsonDict
Spec = lit_types.Spec
TFSequenceClassifierOutput = (
    transformers.modeling_tf_outputs.TFSequenceClassifierOutput
)


@attr.s(auto_attribs=True, kw_only=True)
class GlueModelConfig(object):
  """Config options for a GlueModel."""
  # Preprocessing options
  max_seq_length: int = 128
  inference_batch_size: int = 32
  # Input options
  text_a_name: str = "sentence1"
  text_b_name: Optional[str] = "sentence2"  # set to None for single-segment
  label_name: str = "label"
  # Output options
  labels: Optional[List[str]] = None  # set to None for regression
  null_label_idx: Optional[int] = None
  compute_grads: bool = True  # if True, compute and return gradients.
  output_attention: bool = True
  output_embeddings: bool = True

  @classmethod
  def init_spec(cls) -> lit_types.Spec:
    return {
        "model_name_or_path": lit_types.String(
            default="bert-base-uncased",
            required=False,
        ),
        "max_seq_length": lit_types.Integer(
            default=128,
            max_val=512,
            min_val=1,
            required=False,
        ),
        "inference_batch_size": lit_types.Integer(
            default=32,
            max_val=64,
            min_val=1,
            required=False,
        ),
        "compute_grads": lit_types.Boolean(default=True, required=False),
        "output_attention": lit_types.Boolean(default=True, required=False),
        "output_embeddings": lit_types.Boolean(default=True, required=False),
    }


class GlueModel(lit_model.BatchedModel):
  """GLUE benchmark model, using Keras/TF2 and Huggingface Transformers.

  This is a general-purpose classification or regression model. It works for
  one- or two-segment input, and predicts either a multiclass label or
  a regression score. See GlueModelConfig for available options.

  This implements the LIT API for inference (e.g. input_spec(), output_spec(),
  and predict()), but also provides a train() method to run fine-tuning.

  This is a full-featured implementation, which includes embeddings, attention,
  gradients, as well as support for the different input and output types above.
  For a more minimal example, see ../simple_tf2_demo.py.
  """

  def _verify_num_layers(self, hidden_states: Sequence[Any]):
    """Verify correct # of layer activations returned."""
    # First entry is embeddings, then output from each transformer layer.
    expected_hidden_states_len = self.model.config.num_hidden_layers + 1
    actual_hidden_states_len = len(hidden_states)
    if actual_hidden_states_len != expected_hidden_states_len:
      raise ValueError(
          "Unexpected size of hidden_states. Should be one "
          "more than the number of hidden layers to account "
          "for the embeddings. Expected "
          f"{expected_hidden_states_len}, got "
          f"{actual_hidden_states_len}."
      )

  @property
  def is_regression(self) -> bool:
    return self.config.labels is None

  # TODO(b/254110131): Move file_cache.cached_path() call inside this __init__
  # function to reduce boilerplate in other locations (e.g., TCAV tests).
  def __init__(self,
               model_name_or_path="bert-base-uncased",
               **config_kw):
    self.config = GlueModelConfig(**config_kw)
    self._load_model(model_name_or_path)
    self._lock = threading.Lock()

  def _load_model(self, model_name_or_path):
    """Load model. Can be overridden for testing."""
    # Normally path is a directory; if it's an archive file, download and
    # extract to the transformers cache.
    if model_name_or_path.endswith(".tar.gz"):
      model_name_or_path = file_cache.cached_path(
          model_name_or_path, extract_compressed_file=True
      )

    self.tokenizer = transformers.AutoTokenizer.from_pretrained(
        model_name_or_path)
    self.vocab = self.tokenizer.convert_ids_to_tokens(
        range(len(self.tokenizer)))
    model_config = transformers.AutoConfig.from_pretrained(
        model_name_or_path,
        num_labels=1 if self.is_regression else len(self.config.labels),
        return_dict=False,  # default for training; overridden for predict
        output_attentions=self.config.output_attention,
    )
    self.model = model_utils.load_pretrained(
        transformers.TFAutoModelForSequenceClassification,
        model_name_or_path,
        config=model_config)

  def _get_tokens(self, ex: JsonDict, field_name: str) -> List[str]:
    with self._lock:
      return (ex.get("tokens_" + field_name) or
              self.tokenizer.tokenize(ex[field_name]))

  def _preprocess(self, inputs: Iterable[JsonDict]) -> Dict[str, tf.Tensor]:
    # Use pretokenized input if available.
    tokens_a = [self._get_tokens(ex, self.config.text_a_name) for ex in inputs]
    tokens_b = None
    if self.config.text_b_name:
      tokens_b = [
          self._get_tokens(ex, self.config.text_b_name) for ex in inputs
      ]
    # Use custom tokenizer call to make sure we don't mangle pre-split
    # wordpieces in pretokenized input.
    encoded_input = model_utils.batch_encode_pretokenized(
        self.tokenizer,
        tokens_a,
        tokens_b,
        max_length=self.config.max_seq_length)
    return encoded_input  # pytype: disable=bad-return-type

  def _make_dataset(self, inputs: Iterable[JsonDict]) -> tf.data.Dataset:
    """Make a tf.data.Dataset from inputs in LIT format."""
    encoded_input = self._preprocess(inputs)
    if self.is_regression:
      labels = tf.constant([ex[self.config.label_name] for ex in inputs],
                           dtype=tf.float32)
    else:
      labels = tf.constant([
          self.config.labels.index(ex[self.config.label_name]) for ex in inputs
      ],
                           dtype=tf.int64)
    # encoded_input is actually a transformers.BatchEncoding
    # object, which tf.data.Dataset doesn't like. Convert to a regular dict.
    return tf.data.Dataset.from_tensor_slices((dict(encoded_input), labels))

  def train(self,
            train_inputs: List[JsonDict],
            validation_inputs: List[JsonDict],
            learning_rate=2e-5,
            batch_size=32,
            num_epochs=3,
            keras_callbacks=None):
    """Run fine-tuning."""
    train_dataset = self._make_dataset(train_inputs).shuffle(128).batch(
        batch_size).repeat(-1)
    # Use larger batch for validation since inference is about 1/2 memory usage
    # of backprop.
    eval_batch_size = 2 * batch_size
    validation_dataset = self._make_dataset(validation_inputs).batch(
        eval_batch_size)

    # Prepare model for training.
    opt = tf.keras.optimizers.Adam(learning_rate=learning_rate, epsilon=1e-08)
    if self.is_regression:
      loss = tf.keras.losses.MeanSquaredError()
      metric = tf.keras.metrics.RootMeanSquaredError("rmse")
    else:
      loss = tf.keras.losses.SparseCategoricalCrossentropy(from_logits=True)
      metric = tf.keras.metrics.SparseCategoricalAccuracy("accuracy")
    self.model.compile(optimizer=opt, loss=loss, metrics=[metric])

    steps_per_epoch = len(train_inputs) // batch_size
    validation_steps = len(validation_inputs) // eval_batch_size
    history = self.model.fit(
        train_dataset,
        epochs=num_epochs,
        steps_per_epoch=steps_per_epoch,
        validation_data=validation_dataset,
        validation_steps=validation_steps,
        callbacks=keras_callbacks,
        verbose=2)
    return history

  def save(self, path: str):
    """Save model weights and tokenizer info.

    To re-load, pass the path to the constructor instead of the name of a
    base model.

    Args:
      path: directory to save to. Will write several files here.
    """
    if not os.path.isdir(path):
      os.mkdir(path)
    self.tokenizer.save_pretrained(path)
    self.model.save_pretrained(path)

  def _segment_slicers(self, tokens: List[str]):
    """Slicers along the tokens dimension for each segment.

    For tokens ['[CLS]', a0, a1, ..., '[SEP]', b0, b1, ..., '[SEP]'],
    we want to get the slices [a0, a1, ...] and [b0, b1, ...]

    Args:
      tokens: <string>[num_tokens], including special tokens

    Returns:
      (slicer_a, slicer_b), slice objects
    """
    try:
      split_point = tokens.index(self.tokenizer.sep_token)
    except ValueError:
      split_point = len(tokens) - 1
    slicer_a = slice(1, split_point)  # start after [CLS]
    slicer_b = slice(split_point + 1, len(tokens) - 1)  # end before last [SEP]
    return slicer_a, slicer_b

  def _postprocess(self, output: dict[str, Any]):
    """Per-example postprocessing, on NumPy output."""
    ntok = output.pop("ntok")
    output["tokens"] = self.tokenizer.convert_ids_to_tokens(
        output.pop("input_ids")[:ntok])

    # Tokens for each segment, individually.
    slicer_a, slicer_b = self._segment_slicers(output["tokens"])
    output["tokens_" + self.config.text_a_name] = output["tokens"][slicer_a]
    if self.config.text_b_name:
      output["tokens_" + self.config.text_b_name] = output["tokens"][slicer_b]

    # Embeddings for each segment, individually.
    if self.config.output_embeddings:
      output["input_embs_" + self.config.text_a_name] = (
          output["input_embs"][slicer_a])
      if self.config.text_b_name:
        output["input_embs_" + self.config.text_b_name] = (
            output["input_embs"][slicer_b])

    # Gradients for each segment, individually.
    if self.config.compute_grads:
      # Gradients for the CLS token.
      output["cls_grad"] = output["input_emb_grad"][0]
      output["token_grad_" +
             self.config.text_a_name] = output["input_emb_grad"][slicer_a]
      if self.config.text_b_name:
        output["token_grad_" +
               self.config.text_b_name] = output["input_emb_grad"][slicer_b]

      # TODO(b/294613507): remove output[self.config.label_name] once TCAV
      # is updated.
      if not self.is_regression:
        # Return the label corresponding to the class index used for gradients.
        output[self.config.label_name] = self.config.labels[
            output[self.config.label_name]
        ]  # pytype: disable=container-type-mismatch

<<<<<<< HEAD
    # Gradients for the CLS token.
    output["cls_grad"] = output["input_emb_grad"][0]
    
    # Remove "input_emb_grad" since it's not in the output spec.
    del output["input_emb_grad"]
=======
      # Remove "input_emb_grad" since it's not in the output spec.
      del output["input_emb_grad"]

    if not self.config.output_attention:
      return output
>>>>>>> b56b56df

    # Process attention.
    for key in output:
      if not re.match(r"layer_(\d+)/attention", key):
        continue
      # Select only real tokens, since most of this matrix is padding.
      # <float32>[num_heads, max_seq_length, max_seq_length]
      # -> <float32>[num_heads, num_tokens, num_tokens]
      output[key] = output[key][:, :ntok, :ntok].transpose((0, 2, 1))
      # Make a copy of this array to avoid memory leaks, since NumPy otherwise
      # keeps a pointer around that prevents the source array from being GCed.
      output[key] = output[key].copy()  # pytype: disable=attribute-error

    return output

  def _scatter_embs(self, passed_input_embs, input_embs, batch_indices,
                    offsets):
    """Scatters custom passed embeddings into the default model embeddings.

    Args:
      passed_input_embs: <tf.float32>[num_scatter_tokens], the custom passed
        embeddings to be scattered into the default model embeddings.
      input_embs: the default model embeddings.
      batch_indices: the indices of the embeddings to replace in the format
        (batch_index, sequence_index).
      offsets: the offset from which to scatter the custom embedding (number of
        tokens from the start of the sequence).

    Returns:
      The default model embeddings with scattered custom embeddings.
    """

    # <float32>[scatter_batch_size, num_tokens, emb_size]
    filtered_embs = [emb for emb in passed_input_embs if emb is not None]

    # Prepares update values that should be scattered in, i.e. one for each
    # of the (scatter_batch_size * num_tokens) word embeddings.
    # <np.float32>[scatter_batch_size * num_tokens, emb_size]
    updates = np.concatenate(filtered_embs)

    # Prepares indices in format (batch_index, sequence_index) for all
    # values that should be scattered in, i.e. one for each of the
    # (scatter_batch_size * num_tokens) word embeddings.
    scatter_indices = []
    for (batch_index, sentence_embs, offset) in zip(batch_indices,
                                                    filtered_embs, offsets):
      for (token_index, _) in enumerate(sentence_embs):
        scatter_indices.append([batch_index, token_index + offset])

    # Scatters passed word embeddings into embeddings gathered from tokens.
    # <tf.float32>[batch_size, num_tokens + num_special_tokens, emb_size]
    return tf.tensor_scatter_nd_update(input_embs, scatter_indices, updates)

  def scatter_all_embeddings(self, inputs, input_embs):
    """Scatters custom passed embeddings for text segment inputs.

    Args:
      inputs: the model inputs, which contain any custom embeddings to scatter.
      input_embs: the default model embeddings.

    Returns:
      The default model embeddings with scattered custom embeddings.
    """
    # Gets batch indices of any word embeddings that were passed for text_a.
    passed_input_embs_a = [ex.get("input_embs_" + self.config.text_a_name)
                           for ex in inputs]
    batch_indices_a = [index for (index, emb) in enumerate(
        passed_input_embs_a) if emb is not None]

    # If word embeddings were passed in for text_a, scatter them into the
    # embeddings, gathered from the input ids. 1 is passed in as the offset
    # for each, since text_a starts at index 1, after the [CLS] token.
    if batch_indices_a:
      input_embs = self._scatter_embs(
          passed_input_embs_a, input_embs, batch_indices_a,
          offsets=np.ones(len(batch_indices_a), dtype=np.int64))

    if self.config.text_b_name:
      # Gets batch indices of any word embeddings that were passed for text_b.
      passed_input_embs_b = [ex.get("input_embs_" + self.config.text_b_name)
                             for ex in inputs]
      batch_indices_b = [
          index for (index, emb) in enumerate(passed_input_embs_b)
          if emb is not None]

      # If word embeddings were also passed in for text_b, scatter them into the
      # embeddings gathered from the input ids. The offsets are the [lengths
      # of the corresponding text_a embeddings] + 2, since text_b starts after
      # [CLS] [text_a tokens] [SEP]. (This assumes that text_b embeddings
      # will only be passed together with text_a embeddings.)
      if batch_indices_b:
        lengths = np.array([len(embed) for embed in passed_input_embs_a
                            if embed is not None])
        input_embs = self._scatter_embs(
            passed_input_embs_b, input_embs, batch_indices_b,
            offsets=(lengths + 2))
    return input_embs

  def get_target_scores(self, inputs: Iterable[JsonDict], scores):
    """Get target-class scores, as a 1D tensor.

    Args:
      inputs: list of input examples
      scores: <tf.float32>[batch_size, num_classes], either logits or probas

    Returns:
      <tf.float32>[batch_size] target scores for each input
    """
    arg_max = tf.math.argmax(scores, axis=-1).numpy()
    grad_classes = [
        ex.get(self.config.label_name, arg_max[i])
        for (i, ex) in enumerate(inputs)
    ]
    # Convert the class names to indices if needed.
    grad_idxs = [
        self.config.labels.index(label) if isinstance(label, str) else label
        for label in grad_classes
    ]
    # list of tuples (batch idx, label idx)
    gather_indices = list(enumerate(grad_idxs))
    # <tf.float32>[batch_size]
    return tf.gather_nd(scores, gather_indices), grad_idxs

  ##
  # LIT API implementation
  def max_minibatch_size(self):
    return self.config.inference_batch_size

  def get_embedding_table(self):
<<<<<<< HEAD
    return self.vocab, self.model.bert.embeddings.weight.numpy()
=======
    # TODO(b/236276775): Unify on the TFBertEmbeddings.weight API after
    # transformers is updated to v4.25.1 (or newer).
    if hasattr(self.model.bert.embeddings, "word_embeddings"):
      return self.vocab, self.model.bert.embeddings.word_embeddings.numpy()
    else:
      return self.vocab, self.model.bert.embeddings.weight.numpy()
>>>>>>> b56b56df

  def predict_minibatch(self, inputs: Iterable[JsonDict]):
    # Use watch_accessed_variables to save memory by having the tape do nothing
    # if we don't need gradients.
    with tf.GradientTape(
        watch_accessed_variables=self.config.compute_grads) as tape:
      encoded_input = self._preprocess(inputs)

      # Gathers word embeddings from BERT model embedding layer using input ids
      # of the tokens.
      input_ids = encoded_input["input_ids"]
<<<<<<< HEAD
      word_embeddings = self.model.bert.embeddings.weight
=======
      # TODO(b/236276775): Unify on the TFBertEmbeddings.weight API after
      # transformers is updated to v4.25.1 (or newer).
      if hasattr(self.model.bert.embeddings, "word_embeddings"):
        word_embeddings = self.model.bert.embeddings.word_embeddings
      else:
        word_embeddings = self.model.bert.embeddings.weight
>>>>>>> b56b56df
      # <tf.float32>[batch_size, num_tokens, emb_size]
      input_embs = tf.gather(word_embeddings, input_ids)

      # Scatter in any passed in embeddings.
      # <tf.float32>[batch_size, num_tokens, emb_size]
      input_embs = self.scatter_all_embeddings(inputs, input_embs)

      tape.watch(input_embs)  # Watch input_embs for gradient calculation.

      model_inputs = encoded_input.copy()
      model_inputs["input_ids"] = None
      out: TFSequenceClassifierOutput = self.model(
          model_inputs,
          inputs_embeds=input_embs,
          training=False,
          output_hidden_states=True,
          output_attentions=True,
          return_dict=True)

      batched_outputs = {
          "input_ids": encoded_input["input_ids"],
          "ntok": tf.reduce_sum(encoded_input["attention_mask"], axis=1),
          "cls_emb": out.hidden_states[-1][:, 0],  # last layer, first token
      }

      if self.config.output_embeddings:
        batched_outputs["input_embs"] = input_embs

        self._verify_num_layers(out.hidden_states)

        # <float32>[batch_size, num_tokens, 1]
        token_mask = tf.expand_dims(
            tf.cast(encoded_input["attention_mask"], tf.float32), axis=2)
        # <float32>[batch_size, 1]
        denom = tf.reduce_sum(token_mask, axis=1)
        for i, layer_output in enumerate(out.hidden_states):
          # layer_output is <float32>[batch_size, num_tokens, emb_dim]
          # average over tokens to get <float32>[batch_size, emb_dim]
          batched_outputs[f"layer_{i}/avg_emb"] = tf.reduce_sum(
              layer_output * token_mask, axis=1) / denom

      if self.config.output_attention:
        if len(out.attentions) != self.model.config.num_hidden_layers:
          raise ValueError("Unexpected size of attentions. Should be the same "
                           "size as the number of hidden layers. Expected "
                           f"{self.model.config.num_hidden_layers}, got "
                           f"{len(out.attentions)}.")
        for i, layer_attention in enumerate(out.attentions):
          batched_outputs[f"layer_{i+1}/attention"] = layer_attention

      if self.is_regression:
        # <tf.float32>[batch_size]
        batched_outputs["score"] = tf.squeeze(out.logits, axis=-1)
        # <tf.float32>[batch_size], a single target per example
        scalar_targets = batched_outputs["score"]
      else:
        # <tf.float32>[batch_size, num_labels]
        batched_outputs["probas"] = tf.nn.softmax(out.logits, axis=-1)
        # <tf.float32>[batch_size], a single target per example
        scalar_targets, grad_idxs = self.get_target_scores(
            inputs, batched_outputs["probas"]
        )
        # TODO(b/294613507): remove once TCAV updated.
        if self.config.compute_grads:
          batched_outputs[self.config.label_name] = tf.convert_to_tensor(
              grad_idxs
          )

    # Request gradients after the tape is run.
    # Note: embs[0] includes position and segment encodings, as well as subword
    # embeddings.
    if self.config.compute_grads:
      # <tf.float32>[batch_size, num_tokens, emb_dim]
      batched_outputs["input_emb_grad"] = tape.gradient(
          scalar_targets, input_embs
      )

    detached_outputs = {k: v.numpy() for k, v in batched_outputs.items()}
    # Sequence of dicts, one per example.
    unbatched_outputs = utils.unbatch_preds(detached_outputs)
    return map(self._postprocess, unbatched_outputs)

  def input_spec(self) -> Spec:
    ret = {}
    ret[self.config.text_a_name] = lit_types.TextSegment()
    ret["tokens_" + self.config.text_a_name] = lit_types.Tokens(
        parent=self.config.text_a_name, required=False)

    if self.config.text_b_name:
      ret[self.config.text_b_name] = lit_types.TextSegment()
      ret["tokens_" + self.config.text_b_name] = lit_types.Tokens(
          parent=self.config.text_b_name, required=False)

    if self.is_regression:
      ret[self.config.label_name] = lit_types.RegressionScore(required=False)
    else:
      ret[self.config.label_name] = lit_types.CategoryLabel(
          required=False, vocab=self.config.labels)

    if self.config.output_embeddings:
      # The input_embs_ fields are used for Integrated Gradients.
      text_a_embs = "input_embs_" + self.config.text_a_name
      ret[text_a_embs] = lit_types.TokenEmbeddings(
          align="tokens", required=False)
      if self.config.text_b_name:
        text_b_embs = "input_embs_" + self.config.text_b_name
        ret[text_b_embs] = lit_types.TokenEmbeddings(
            align="tokens", required=False
        )
    return ret

  def output_spec(self) -> Spec:
    ret = {"tokens": lit_types.Tokens()}
    ret["tokens_" + self.config.text_a_name] = lit_types.Tokens(
        parent=self.config.text_a_name)
    if self.config.text_b_name:
      ret["tokens_" + self.config.text_b_name] = lit_types.Tokens(
          parent=self.config.text_b_name)
    if self.is_regression:
      ret["score"] = lit_types.RegressionScore(parent=self.config.label_name)
    else:
      ret["probas"] = lit_types.MulticlassPreds(
          parent=self.config.label_name,
          vocab=self.config.labels,
          null_idx=self.config.null_label_idx)

    if self.config.output_embeddings:
      ret["cls_emb"] = lit_types.Embeddings()
      # Average embeddings, one per layer including embeddings.
      for i in range(1 + self.model.config.num_hidden_layers):
        ret[f"layer_{i}/avg_emb"] = lit_types.Embeddings()

      # The input_embs_ fields are used for Integrated Gradients.
      ret["input_embs_" + self.config.text_a_name] = lit_types.TokenEmbeddings(
          align="tokens_" + self.config.text_a_name)
      if self.config.text_b_name:
        text_b_embs = "input_embs_" + self.config.text_b_name
        ret[text_b_embs] = lit_types.TokenEmbeddings(align="tokens_" +
                                                     self.config.text_b_name)

    # Gradients, if requested.
    if self.config.compute_grads:
      ret["cls_grad"] = lit_types.Gradients(
          align=("score" if self.is_regression else "probas"),
          grad_for="cls_emb",
          grad_target_field_key=self.config.label_name,
      )
      if not self.is_regression:
        ret[self.config.label_name] = lit_types.CategoryLabel(
            required=False, vocab=self.config.labels
        )
      if self.config.output_embeddings:
        text_a_token_grads = "token_grad_" + self.config.text_a_name
        ret[text_a_token_grads] = lit_types.TokenGradients(
            align="tokens_" + self.config.text_a_name,
            grad_for="input_embs_" + self.config.text_a_name,
            grad_target_field_key=self.config.label_name,
        )
        if self.config.text_b_name:
          text_b_token_grads = "token_grad_" + self.config.text_b_name
          ret[text_b_token_grads] = lit_types.TokenGradients(
              align="tokens_" + self.config.text_b_name,
              grad_for="input_embs_" + self.config.text_b_name,
              grad_target_field_key=self.config.label_name,
          )

    if self.config.output_attention:
      # Attention heads, one field for each layer.
      for i in range(self.model.config.num_hidden_layers):
        ret[f"layer_{i+1}/attention"] = lit_types.AttentionHeads(
            align_in="tokens", align_out="tokens")
    return ret


class SST2Model(GlueModel):
  """Classification model on SST-2."""

  def __init__(self, *args, **kw):
    super().__init__(
        *args,
        text_a_name="sentence",
        text_b_name=None,
        labels=["0", "1"],
        null_label_idx=0,
        **kw)


class MNLIModel(GlueModel):
  """Classification model on MultiNLI."""

  def __init__(self, *args, **kw):
    super().__init__(
        *args,
        text_a_name="premise",
        text_b_name="hypothesis",
        labels=["entailment", "neutral", "contradiction"],
        **kw)


class STSBModel(GlueModel):
  """Regression model on STS-B."""

  def __init__(self, *args, **kw):
    super().__init__(
        *args,
        text_a_name="sentence1",
        text_b_name="sentence2",
        labels=None,
        **kw)


class ToxicityModel(GlueModel):
  """Classification model on Jigsaw Toxicity Dataset."""

  def __init__(self, *args, **kw):
    super().__init__(
        *args,
        text_a_name="sentence",
        text_b_name=None,
        labels=["non-toxic", "toxic"],
        null_label_idx=0,
        **kw)

  def output_spec(self) -> Spec:
    ret = super().output_spec()
    ret["probas"] = lit_types.MulticlassPreds(
        parent=self.config.label_name,
        vocab=self.config.labels,
        null_idx=self.config.null_label_idx,
        threshold=0.3)
    return ret<|MERGE_RESOLUTION|>--- conflicted
+++ resolved
@@ -279,19 +279,11 @@
             output[self.config.label_name]
         ]  # pytype: disable=container-type-mismatch
 
-<<<<<<< HEAD
-    # Gradients for the CLS token.
-    output["cls_grad"] = output["input_emb_grad"][0]
-    
-    # Remove "input_emb_grad" since it's not in the output spec.
-    del output["input_emb_grad"]
-=======
       # Remove "input_emb_grad" since it's not in the output spec.
       del output["input_emb_grad"]
 
     if not self.config.output_attention:
       return output
->>>>>>> b56b56df
 
     # Process attention.
     for key in output:
@@ -421,16 +413,12 @@
     return self.config.inference_batch_size
 
   def get_embedding_table(self):
-<<<<<<< HEAD
-    return self.vocab, self.model.bert.embeddings.weight.numpy()
-=======
     # TODO(b/236276775): Unify on the TFBertEmbeddings.weight API after
     # transformers is updated to v4.25.1 (or newer).
     if hasattr(self.model.bert.embeddings, "word_embeddings"):
       return self.vocab, self.model.bert.embeddings.word_embeddings.numpy()
     else:
       return self.vocab, self.model.bert.embeddings.weight.numpy()
->>>>>>> b56b56df
 
   def predict_minibatch(self, inputs: Iterable[JsonDict]):
     # Use watch_accessed_variables to save memory by having the tape do nothing
@@ -442,16 +430,12 @@
       # Gathers word embeddings from BERT model embedding layer using input ids
       # of the tokens.
       input_ids = encoded_input["input_ids"]
-<<<<<<< HEAD
-      word_embeddings = self.model.bert.embeddings.weight
-=======
       # TODO(b/236276775): Unify on the TFBertEmbeddings.weight API after
       # transformers is updated to v4.25.1 (or newer).
       if hasattr(self.model.bert.embeddings, "word_embeddings"):
         word_embeddings = self.model.bert.embeddings.word_embeddings
       else:
         word_embeddings = self.model.bert.embeddings.weight
->>>>>>> b56b56df
       # <tf.float32>[batch_size, num_tokens, emb_size]
       input_embs = tf.gather(word_embeddings, input_ids)
 
