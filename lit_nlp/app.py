--- conflicted
+++ resolved
@@ -482,56 +482,7 @@
     if interpreters is not None:
       self._interpreters = interpreters
     else:
-<<<<<<< HEAD
-      metrics_group = lit_components.ComponentGroup({
-          'regression': metrics.RegressionMetrics(),
-          'multiclass': metrics.MulticlassMetrics(),
-          'paired': metrics.MulticlassPairedMetrics(),
-          'bleu': metrics.CorpusBLEU(),
-          'rouge': metrics.RougeL(),
-          'exactmatch': metrics.ExactMatchMetrics(),
-      })
-      gradient_map_interpreters = {
-          'Grad L2 Norm': gradient_maps.GradientNorm(),
-          'Grad ⋅ Input': gradient_maps.GradientDotInput(),
-          'Integrated Gradients': gradient_maps.IntegratedGradients(),
-          'LIME': lime_explainer.LIME(),
-      }
-      # pyformat: disable
-      self._interpreters: dict[str, lit_components.Interpreter] = {
-          'Model-provided salience': model_salience.ModelSalience(self._models),
-          'counterfactual explainer': lemon_explainer.LEMON(),
-          'tcav': tcav.TCAV(),
-          'curves': curves.CurvesInterpreter(),
-          'thresholder': thresholder.Thresholder(),
-          'metrics': metrics_group,
-          'pdp': pdp.PdpInterpreter(),
-          'Salience Clustering': salience_clustering.SalienceClustering(
-              gradient_map_interpreters),
-          'Tabular SHAP': shap_explainer.TabularShapExplainer(),
-      }
-      # pyformat: enable
-      self._interpreters.update(gradient_map_interpreters)
-
-    # Ensure the prediction analysis interpreters are included.
-    prediction_analysis_interpreters = {
-        'classification': classification_results.ClassificationInterpreter(),
-        'regression': regression_results.RegressionInterpreter(),
-    }
-    # Ensure the embedding-based interpreters are included.
-    embedding_based_interpreters = {
-        'nearest neighbors': nearest_neighbors.NearestNeighbors(),
-        # Embedding projectors expose a standard interface, but get special
-        # handling so we can precompute the projections if requested.
-        'pca': projection.ProjectionManager(pca.PCAModel),
-        'umap': projection.ProjectionManager(umap.UmapModel),
-    }
-    self._interpreters = dict(**self._interpreters,
-                              **prediction_analysis_interpreters,
-                              **embedding_based_interpreters)
-=======
       self._interpreters = core.default_interpreters(self._models)
->>>>>>> 9ea4ab26
 
     # Component to sync state from TS -> Python. Used in notebooks.
     if sync_state:
